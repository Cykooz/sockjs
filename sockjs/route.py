import asyncio
import json
import random
import logging
import hashlib
import inspect
from aiohttp import web, hdrs

from sockjs.session import SessionManager
from sockjs.protocol import IFRAME_HTML
from sockjs.transports import handlers
from sockjs.transports.utils import session_cookie
from sockjs.transports.utils import cors_headers
from sockjs.transports.utils import cache_headers
from sockjs.transports.rawwebsocket import RawWebSocketTransport

log = logging.getLogger('sockjs')


def get_manager(name, app):
    return app['__sockjs_managers__'][name]


def _gen_endpoint_name():
    return 'n' + str(random.randint(1000, 9999))


def add_endpoint(app, handler, *, name='', prefix='/sockjs',
                 manager=None, disable_transports=(),
                 sockjs_cdn='http://cdn.sockjs.org/sockjs-0.3.4.min.js',
                 cookie_needed=True):

    assert callable(handler), handler
    if (not asyncio.iscoroutinefunction(handler) and
            not inspect.isgeneratorfunction(handler)):
        handler = asyncio.coroutine(handler)

    router = app.router

    if not name:
        name = _gen_endpoint_name()

    # set session manager
    if manager is None:
        manager = SessionManager(name, app, handler, app.loop)

    if manager.name != name:
        raise ValueError(
            'Session manage must have same name as sockjs route')

    managers = app.setdefault('__sockjs_managers__', {})
    if name in managers:
        raise ValueError('SockJS "%s" route already registered' % name)

    managers[name] = manager

    # register routes
    route = SockJSRoute(
        name, manager, sockjs_cdn,
        handlers, disable_transports, cookie_needed)

    if prefix.endswith('/'):
        prefix = prefix[:-1]

    route_name = 'sockjs-url-%s-greeting' % name
    router.add_route(
        hdrs.METH_GET, prefix, route.greeting, name=route_name)

    route_name = 'sockjs-url-%s' % name
    router.add_route(
        hdrs.METH_GET, '%s/' % prefix,
        route.greeting, name=route_name)

    route_name = 'sockjs-%s' % name
    router.add_route(
        hdrs.METH_ANY,
        '%s/{server}/{session}/{transport}' % prefix,
        route.handler, name=route_name)

    route_name = 'sockjs-websocket-%s' % name
    router.add_route(
        hdrs.METH_GET, '%s/websocket' % prefix,
        route.websocket, name=route_name)

    router.add_route(
        hdrs.METH_GET, '%s/info' % prefix,
        route.info, name='sockjs-info-%s' % name)
    router.add_route(
        hdrs.METH_OPTIONS,
        '%s/info' % prefix,
        route.info_options, name='sockjs-info-options-%s' % name)

    route_name = 'sockjs-iframe-%s' % name
    router.add_route(
        hdrs.METH_GET,
        '%s/iframe.html' % prefix, route.iframe, name=route_name)

    route_name = 'sockjs-iframe-ver-%s' % name
    router.add_route(
        hdrs.METH_GET,
        '%s/iframe{version}.html' % prefix, route.iframe, name=route_name)

    # start session gc
    manager.start()


class SockJSRoute:

    def __init__(self, name, manager,
                 sockjs_cdn, handlers, disable_transports, cookie_needed=True):
        self.name = name
        self.manager = manager
        self.handlers = handlers
        self.disable_transports = dict((k, 1) for k in disable_transports)
        self.cookie_needed = cookie_needed
        self.iframe_html = (IFRAME_HTML % sockjs_cdn).encode('utf-8')
        self.iframe_html_hxd = hashlib.md5(self.iframe_html).hexdigest()

    @asyncio.coroutine
    def handler(self, request):
        info = request.match_info

        # lookup transport
        tid = info['transport']

        if tid not in self.handlers or tid in self.disable_transports:
            return web.HTTPNotFound()

        create, transport = self.handlers[tid]

        # session
        manager = self.manager
        if not manager.started:
            manager.start()

        sid = info['session']
        if not sid or '.' in sid or '.' in info['server']:
            return web.HTTPNotFound()

        try:
            session = manager.get(sid, create, request=request)
        except KeyError:
            return web.HTTPNotFound(headers=session_cookie(request))

        t = transport(manager, session, request)
        try:
            return (yield from t.process())
        except asyncio.CancelledError:
            raise
        except web.HTTPException as exc:
            return exc
        except Exception as exc:
            log.exception('Exception in transport: %s' % tid)
            if manager.is_acquired(session):
                yield from manager.release(session)
            return web.HTTPInternalServerError()

    @asyncio.coroutine
    def websocket(self, request):
        # session
        sid = '%0.9d' % random.randint(1, 2147483647)
        session = self.manager.get(sid, True, request=request)

<<<<<<< HEAD
=======
        # websocket
        # if hdrs.ORIGIN in request.headers:
        #     return web.HTTPNotFound()

>>>>>>> bb8477f2
        transport = RawWebSocketTransport(self.manager, session, request)
        try:
            return (yield from transport.process())
        except asyncio.CancelledError:
            raise
        except web.HTTPException as exc:
            return exc

    def info(self, request):
        resp = web.Response(content_type='application/json')
        resp.headers[hdrs.CACHE_CONTROL] = (
            'no-store, no-cache, must-revalidate, max-age=0')
        resp.headers.extend(cors_headers(request.headers))

        info = {'entropy': random.randint(1, 2147483647),
                'websocket': 'websocket' not in self.disable_transports,
                'cookie_needed': self.cookie_needed,
                'origins': ['*:*']}
        resp.text = json.dumps(info)
        return resp

    def info_options(self, request):
        resp = web.Response(status=204, content_type='application/json')
        resp.headers[hdrs.CACHE_CONTROL] = (
            'no-store, no-cache, must-revalidate, max-age=0')
        resp.headers[hdrs.ACCESS_CONTROL_ALLOW_METHODS] = 'OPTIONS, GET'
        resp.headers.extend(cors_headers(request.headers))
        resp.headers.extend(cache_headers())
        resp.headers.extend(session_cookie(request))
        return resp

    def iframe(self, request):
        cached = request.headers.get(hdrs.IF_NONE_MATCH)
        if cached:
            response = web.Response(status=304)
            response.headers.extend(cache_headers())
            return response

        return web.Response(
            body=self.iframe_html,
            content_type='text/html',
            headers=((hdrs.ETAG, self.iframe_html_hxd),) + cache_headers())

    def greeting(self, request):
        return web.Response(body=b'Welcome to SockJS!\n',
                            content_type='text/plain')<|MERGE_RESOLUTION|>--- conflicted
+++ resolved
@@ -161,13 +161,6 @@
         sid = '%0.9d' % random.randint(1, 2147483647)
         session = self.manager.get(sid, True, request=request)
 
-<<<<<<< HEAD
-=======
-        # websocket
-        # if hdrs.ORIGIN in request.headers:
-        #     return web.HTTPNotFound()
-
->>>>>>> bb8477f2
         transport = RawWebSocketTransport(self.manager, session, request)
         try:
             return (yield from transport.process())
